//! [International System of Units][si] (SI) and [International System of Quantities][isq] (ISQ)
//! implementations.
//!
//! [si]: https://jcgm.bipm.org/vim/en/1.16.html
//! [isq]: https://jcgm.bipm.org/vim/en/1.6.html

#[macro_use]
mod prefix;

system! {
    /// [International System of Quantities](https://jcgm.bipm.org/vim/en/1.6.html) (ISQ).
    ///
    /// ## Generic Parameters
    /// * `L`: Length dimension.
    /// * `M`: Mass dimension.
    /// * `T`: Time dimension.
    /// * `I`: Electric current dimension.
    /// * `Th`: Thermodynamic temperature dimension.
    /// * `N`: Amount of substance dimension.
    /// * `J`: Luminous intensity dimension.
    /// * `K`: Kind.
    quantities: ISQ {
        /// Length, one of the base quantities in the ISQ, denoted by the symbol L. The base unit
        /// for length is meter in the SI.
        length: meter, L;
        /// Mass, one of the base quantities in the ISQ, denoted by the symbol M. The base unit
        /// for mass is kilogram in the SI.
        mass: kilogram, M;
        /// Time, one of the base quantities in the ISQ, denoted by the symbol T. The base unit
        /// for time is second in the SI.
        time: second, T;
        /// Electric current, one of the base quantities in the ISQ, denoted by the symbol I. The
        /// base unit for electric current is ampere in the SI.
        electric_current: ampere, I;
        /// Thermodynamic temperature, one of the base quantities in the ISQ, denoted by the symbol
        /// Th (Θ). The base unit for thermodynamic temperature is kelvin in the SI.
        thermodynamic_temperature: kelvin, Th;
        /// Amount of substance, one of the base quantities in the ISQ, denoted by the symbol N.
        /// The base unit for amount of substance is mole in the SI.
        amount_of_substance: mole, N;
        /// Luminous intensity, one of the base quantities in the ISQ, denoted by the symbol J. The
        /// base unit for luminous intensity is candela in the SI.
        luminous_intensity: candela, J;
    }

    /// [International System of Units](https://jcgm.bipm.org/vim/en/1.16.html) (SI).
    units: SI {
        absement::Absement,
        acceleration::Acceleration,
        action::Action,
        amount_of_substance::AmountOfSubstance,
        angle::Angle,
        angular_acceleration::AngularAcceleration,
        angular_jerk::AngularJerk,
        angular_velocity::AngularVelocity,
        area::Area,
        areal_number_density::ArealNumberDensity,
        available_energy::AvailableEnergy,
        capacitance::Capacitance,
        catalytic_activity::CatalyticActivity,
        catalytic_activity_concentration::CatalyticActivityConcentration,
        curvature::Curvature,
        diffusion_coefficient::DiffusionCoefficient,
        dynamic_viscosity::DynamicViscosity,
        electric_charge::ElectricCharge,
        electric_current::ElectricCurrent,
        electric_field::ElectricField,
        electric_dipole_moment::ElectricDipoleMoment,
        electric_potential::ElectricPotential,
        electrical_conductance::ElectricalConductance,
<<<<<<< HEAD
        electrical_mobility::ElectricalMobility,
=======
        electrical_conductivity::ElectricalConductivity,
>>>>>>> 919a4cd2
        electrical_resistance::ElectricalResistance,
        electrical_resistivity::ElectricalResistivity,
        energy::Energy,
        force::Force,
        frequency::Frequency,
        heat_capacity::HeatCapacity,
        heat_flux_density::HeatFluxDensity,
        heat_transfer::HeatTransfer,
        inductance::Inductance,
        information::Information,
        information_rate::InformationRate,
        jerk::Jerk,
        length::Length,
        linear_number_density::LinearNumberDensity,
        luminance::Luminance,
        luminous_intensity::LuminousIntensity,
        magnetic_flux::MagneticFlux,
        magnetic_flux_density::MagneticFluxDensity,
        mass::Mass,
        mass_concentration::MassConcentration,
        mass_density::MassDensity,
        mass_rate::MassRate,
        molar_concentration::MolarConcentration,
        molar_energy::MolarEnergy,
        molar_flux::MolarFlux,
        molar_heat_capacity::MolarHeatCapacity,
        molar_mass::MolarMass,
        momentum::Momentum,
        power::Power,
        pressure::Pressure,
        radiant_exposure::RadiantExposure,
        ratio::Ratio,
        reciprocal_length::ReciprocalLength,
        solid_angle::SolidAngle,
        specific_heat_capacity::SpecificHeatCapacity,
        temperature_interval::TemperatureInterval,
        thermal_conductivity::ThermalConductivity,
        thermodynamic_temperature::ThermodynamicTemperature,
        time::Time,
        torque::Torque,
        velocity::Velocity,
        volume::Volume,
        volumetric_number_density::VolumetricNumberDensity,
        volume_rate::VolumeRate,
    }
}

/// [`Quantity`](struct.Quantity.html) type aliases using the default base units and parameterized
/// on the underlying storage type.
pub mod quantities {
    ISQ!(crate::si);
}

storage_types! {
    /// [`Quantity`](struct.Quantity.html) type aliases using the default base units.
    pub types: All;

    ISQ!(crate::si, V);
}

/// Primitive traits and types representing basic properties of types specific to the SI.
pub mod marker {
    use super::{Dimension, Quantity, Units};
    use crate::Kind;

    /// `AngleKind` is a `Kind` for separating angular quantities from their identically dimensioned
    /// non-angular quantity counterparts. Conversions to and from `AngleKind` quantities are
    /// supported through implementations of the `From` trait.
    ///
    #[cfg_attr(feature = "f32", doc = " ```rust")]
    #[cfg_attr(not(feature = "f32"), doc = " ```rust,ignore")]
    /// # use uom::si::f32::*;
    /// # use uom::si::angle::radian;
    /// let a: Angle = Angle::new::<radian>(1.0);
    /// let r: Ratio = a.into();
    /// ```
    pub trait AngleKind: Kind {}

    /// `SolidAngleKind` is a `Kind` for separating quantities of solid angles from other
    /// identically dimensioned quantities. Conversions to and from `SolidAngleKind` quantities are
    /// supported through implementations of the `From` trait.
    ///
    #[cfg_attr(feature = "f32", doc = " ```rust")]
    #[cfg_attr(not(feature = "f32"), doc = " ```rust,ignore")]
    /// # use uom::si::f32::*;
    /// # use uom::si::solid_angle::steradian;
    /// let a: SolidAngle = SolidAngle::new::<steradian>(1.0);
    /// let r: Ratio = a.into();
    /// ```
    pub trait SolidAngleKind: Kind {}

    /// `InformationKind` is a `Kind` for separating information quantities from their identically
    /// dimensioned non-information quantity counterparts. Conversions to and from `InformationKind`
    /// quantities are supported through implementations of the `From` trait.
    ///
    #[cfg_attr(feature = "f32", doc = " ```rust")]
    #[cfg_attr(not(feature = "f32"), doc = " ```rust,ignore")]
    /// # use uom::si::f32::*;
    /// # use uom::si::information::kilobyte;
    /// let i: Information = Information::new::<kilobyte>(1.0);
    /// let r: Ratio = i.into();
    /// ```
    pub trait InformationKind: Kind {}

    /// Kind of thermodynamic temperature.
    pub trait TemperatureKind:
        crate::marker::Mul
        + crate::marker::MulAssign
        + crate::marker::Div
        + crate::marker::DivAssign
        + crate::marker::Rem
        + crate::marker::RemAssign
    {
    }

    /// Kind of constituent concentration in chemical mixtures, which separates mass concentration
    /// from mass density. This `Kind` is also applied to molar concentration and to catalytic
    /// activity concentration.
    pub trait ConstituentConcentrationKind: Kind {}

    /// `impl_from` generates generic inter-Kind implementations of `From`.
    #[cfg(feature = "autoconvert")]
    #[macro_export]
    macro_rules! impl_from {
        ($a:ident, $b:ident) => {
            impl<L, M, T, I, Th, N, J, Ul, Ur, V>
                From<
                    Quantity<
                        dyn Dimension<
                            L = L,
                            M = M,
                            T = T,
                            I = I,
                            Th = Th,
                            N = N,
                            J = J,
                            Kind = dyn $a,
                        >,
                        Ur,
                        V,
                    >,
                >
                for Quantity<
                    dyn Dimension<L = L, M = M, T = T, I = I, Th = Th, N = N, J = J, Kind = dyn $b>,
                    Ul,
                    V,
                >
            where
                L: $crate::typenum::Integer,
                M: $crate::typenum::Integer,
                T: $crate::typenum::Integer,
                I: $crate::typenum::Integer,
                Th: $crate::typenum::Integer,
                N: $crate::typenum::Integer,
                J: $crate::typenum::Integer,
                Ul: Units<V> + ?Sized,
                Ur: Units<V> + ?Sized,
                V: $crate::num_traits::Num + $crate::Conversion<V>,
            {
                fn from(
                    val: Quantity<
                        dyn Dimension<
                            L = L,
                            M = M,
                            T = T,
                            I = I,
                            Th = Th,
                            N = N,
                            J = J,
                            Kind = dyn $a,
                        >,
                        Ur,
                        V,
                    >,
                ) -> Quantity<
                    dyn Dimension<L = L, M = M, T = T, I = I, Th = Th, N = N, J = J, Kind = dyn $b>,
                    Ul,
                    V,
                > {
                    Self {
                        dimension: $crate::lib::marker::PhantomData,
                        units: $crate::lib::marker::PhantomData,
                        value: super::change_base::<
                            dyn Dimension<
                                L = L,
                                M = M,
                                T = T,
                                I = I,
                                Th = Th,
                                N = N,
                                J = J,
                                Kind = dyn $b,
                            >,
                            Ul,
                            Ur,
                            V,
                        >(&val.value),
                    }
                }
            }
        };
    }

    /// `impl_from` generates generic inter-Kind implementations of `From`.
    #[cfg(not(feature = "autoconvert"))]
    #[macro_export]
    macro_rules! impl_from {
        ($a:ident, $b:ident) => {
            impl<L, M, T, I, Th, N, J, U, V>
                From<
                    Quantity<
                        dyn Dimension<
                            L = L,
                            M = M,
                            T = T,
                            I = I,
                            Th = Th,
                            N = N,
                            J = J,
                            Kind = dyn $a,
                        >,
                        U,
                        V,
                    >,
                >
                for Quantity<
                    dyn Dimension<L = L, M = M, T = T, I = I, Th = Th, N = N, J = J, Kind = dyn $b>,
                    U,
                    V,
                >
            where
                L: $crate::typenum::Integer,
                M: $crate::typenum::Integer,
                T: $crate::typenum::Integer,
                I: $crate::typenum::Integer,
                Th: $crate::typenum::Integer,
                N: $crate::typenum::Integer,
                J: $crate::typenum::Integer,
                U: Units<V> + ?Sized,
                V: $crate::num_traits::Num + $crate::Conversion<V>,
            {
                fn from(
                    val: Quantity<
                        dyn Dimension<
                            L = L,
                            M = M,
                            T = T,
                            I = I,
                            Th = Th,
                            N = N,
                            J = J,
                            Kind = dyn $a,
                        >,
                        U,
                        V,
                    >,
                ) -> Quantity<
                    dyn Dimension<L = L, M = M, T = T, I = I, Th = Th, N = N, J = J, Kind = dyn $b>,
                    U,
                    V,
                > {
                    Self {
                        dimension: $crate::lib::marker::PhantomData,
                        units: $crate::lib::marker::PhantomData,
                        value: val.value,
                    }
                }
            }
        };
    }

    impl_from!(AngleKind, Kind);
    impl_from!(Kind, AngleKind);
    impl_from!(SolidAngleKind, Kind);
    impl_from!(Kind, SolidAngleKind);
    impl_from!(InformationKind, Kind);
    impl_from!(Kind, InformationKind);
    impl_from!(ConstituentConcentrationKind, Kind);
    impl_from!(Kind, ConstituentConcentrationKind);
}<|MERGE_RESOLUTION|>--- conflicted
+++ resolved
@@ -68,11 +68,8 @@
         electric_dipole_moment::ElectricDipoleMoment,
         electric_potential::ElectricPotential,
         electrical_conductance::ElectricalConductance,
-<<<<<<< HEAD
         electrical_mobility::ElectricalMobility,
-=======
         electrical_conductivity::ElectricalConductivity,
->>>>>>> 919a4cd2
         electrical_resistance::ElectricalResistance,
         electrical_resistivity::ElectricalResistivity,
         energy::Energy,
