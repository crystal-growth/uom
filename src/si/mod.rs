--- conflicted
+++ resolved
@@ -119,30 +119,21 @@
         molar_mass::MolarMass,
         molar_volume::MolarVolume,
         momentum::Momentum,
-<<<<<<< HEAD
         moment_of_inertia::MomentOfInertia,
-=======
         newtonian_constant_of_gravitation::NewtonianConstantOfGravitation,
->>>>>>> 717e7c5b
         power::Power,
         pressure::Pressure,
         radiant_exposure::RadiantExposure,
         ratio::Ratio,
-<<<<<<< HEAD
         reciprocal_length::ReciprocalLength,
-=======
         reciprocal_amount_of_substance::ReciprocalAmountOfSubstance,
->>>>>>> 717e7c5b
         solid_angle::SolidAngle,
         specific_area::SpecificArea,
         specific_volume::SpecificVolume,
         specific_heat_capacity::SpecificHeatCapacity,
-<<<<<<< HEAD
         surface_electric_current_density::SurfaceElectricCurrentDensity,
         temperature_coefficient::TemperatureCoefficient,
-=======
         stefan_boltzmann_constant::StefanBoltzmannConstant,
->>>>>>> 717e7c5b
         temperature_interval::TemperatureInterval,
         thermal_conductivity::ThermalConductivity,
         temperature_gradient::TemperatureGradient,
