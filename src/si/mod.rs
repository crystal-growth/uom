--- conflicted
+++ resolved
@@ -124,11 +124,8 @@
         specific_area::SpecificArea,
         specific_volume::SpecificVolume,
         specific_heat_capacity::SpecificHeatCapacity,
-<<<<<<< HEAD
         surface_electric_current_density::SurfaceElectricCurrentDensity,
-=======
         temperature_coefficient::TemperatureCoefficient,
->>>>>>> dfe4063a
         temperature_interval::TemperatureInterval,
         thermal_conductivity::ThermalConductivity,
         temperature_gradient::TemperatureGradient,
