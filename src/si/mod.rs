//! [International System of Units][si] (SI) and [International System of Quantities][isq] (ISQ)
//! implementations.
//!
//! [si]: https://jcgm.bipm.org/vim/en/1.16.html
//! [isq]: https://jcgm.bipm.org/vim/en/1.6.html

#[macro_use]
mod prefix;

system! {
    /// [International System of Quantities](https://jcgm.bipm.org/vim/en/1.6.html) (ISQ).
    ///
    /// ## Generic Parameters
    /// * `L`: Length dimension.
    /// * `M`: Mass dimension.
    /// * `T`: Time dimension.
    /// * `I`: Electric current dimension.
    /// * `Th`: Thermodynamic temperature dimension.
    /// * `N`: Amount of substance dimension.
    /// * `J`: Luminous intensity dimension.
    /// * `K`: Kind.
    quantities: ISQ {
        /// Length, one of the base quantities in the ISQ, denoted by the symbol L. The base unit
        /// for length is meter in the SI.
        length: meter, L;
        /// Mass, one of the base quantities in the ISQ, denoted by the symbol M. The base unit
        /// for mass is kilogram in the SI.
        mass: kilogram, M;
        /// Time, one of the base quantities in the ISQ, denoted by the symbol T. The base unit
        /// for time is second in the SI.
        time: second, T;
        /// Electric current, one of the base quantities in the ISQ, denoted by the symbol I. The
        /// base unit for electric current is ampere in the SI.
        electric_current: ampere, I;
        /// Thermodynamic temperature, one of the base quantities in the ISQ, denoted by the symbol
        /// Th (Θ). The base unit for thermodynamic temperature is kelvin in the SI.
        thermodynamic_temperature: kelvin, Th;
        /// Amount of substance, one of the base quantities in the ISQ, denoted by the symbol N.
        /// The base unit for amount of substance is mole in the SI.
        amount_of_substance: mole, N;
        /// Luminous intensity, one of the base quantities in the ISQ, denoted by the symbol J. The
        /// base unit for luminous intensity is candela in the SI.
        luminous_intensity: candela, J;
    }

    /// [International System of Units](https://jcgm.bipm.org/vim/en/1.16.html) (SI).
    units: SI {
        absement::Absement,
        acceleration::Acceleration,
        action::Action,
        amount_of_substance::AmountOfSubstance,
        angle::Angle,
        angular_acceleration::AngularAcceleration,
        angular_jerk::AngularJerk,
        angular_velocity::AngularVelocity,
        area::Area,
<<<<<<< HEAD
        areal_number_density::ArealNumberDensity,
        areal_number_rate::ArealNumberRate,
=======
        areal_mass_density::ArealMassDensity,
>>>>>>> 59d6d219
        available_energy::AvailableEnergy,
        capacitance::Capacitance,
        catalytic_activity::CatalyticActivity,
        catalytic_activity_concentration::CatalyticActivityConcentration,
        curvature::Curvature,
        diffusion_coefficient::DiffusionCoefficient,
        dynamic_viscosity::DynamicViscosity,
        electric_charge::ElectricCharge,
        electric_current::ElectricCurrent,
        electric_field::ElectricField,
        electric_dipole_moment::ElectricDipoleMoment,
        electric_permittivity::ElectricPermittivity,
        electric_current_density::ElectricCurrentDensity,
        electric_potential::ElectricPotential,
        electrical_conductance::ElectricalConductance,
        electrical_mobility::ElectricalMobility,
        electrical_conductivity::ElectricalConductivity,
        electrical_resistance::ElectricalResistance,
        electrical_resistivity::ElectricalResistivity,
        energy::Energy,
        force::Force,
        frequency::Frequency,
        heat_capacity::HeatCapacity,
        heat_flux_density::HeatFluxDensity,
        heat_transfer::HeatTransfer,
        inductance::Inductance,
        information::Information,
        information_rate::InformationRate,
        jerk::Jerk,
        length::Length,
<<<<<<< HEAD
        linear_number_density::LinearNumberDensity,
        linear_number_rate::LinearNumberRate,
=======
        linear_mass_density::LinearMassDensity,
>>>>>>> 59d6d219
        luminance::Luminance,
        luminous_intensity::LuminousIntensity,
        magnetic_flux::MagneticFlux,
        magnetic_flux_density::MagneticFluxDensity,
        magnetic_permeability::MagneticPermeability,
        mass::Mass,
        mass_concentration::MassConcentration,
        mass_density::MassDensity,
        mass_flux::MassFlux,
        mass_rate::MassRate,
        molar_concentration::MolarConcentration,
        molar_energy::MolarEnergy,
        molar_flux::MolarFlux,
        molar_heat_capacity::MolarHeatCapacity,
        molar_mass::MolarMass,
        momentum::Momentum,
        power::Power,
        pressure::Pressure,
        radiant_exposure::RadiantExposure,
        ratio::Ratio,
        reciprocal_length::ReciprocalLength,
        solid_angle::SolidAngle,
        specific_heat_capacity::SpecificHeatCapacity,
        temperature_interval::TemperatureInterval,
        thermal_conductivity::ThermalConductivity,
        thermodynamic_temperature::ThermodynamicTemperature,
        time::Time,
        torque::Torque,
        velocity::Velocity,
        volume::Volume,
        volumetric_number_density::VolumetricNumberDensity,
        volumetric_number_rate::VolumetricNumberRate,
        volume_rate::VolumeRate,
    }
}

/// [`Quantity`](struct.Quantity.html) type aliases using the default base units and parameterized
/// on the underlying storage type.
pub mod quantities {
    ISQ!(crate::si);
}

storage_types! {
    /// [`Quantity`](struct.Quantity.html) type aliases using the default base units.
    pub types: All;

    ISQ!(crate::si, V);
}

/// Primitive traits and types representing basic properties of types specific to the SI.
pub mod marker {
    use super::{Dimension, Quantity, Units};
    use crate::Kind;

    /// `AngleKind` is a `Kind` for separating angular quantities from their identically dimensioned
    /// non-angular quantity counterparts. Conversions to and from `AngleKind` quantities are
    /// supported through implementations of the `From` trait.
    ///
    #[cfg_attr(feature = "f32", doc = " ```rust")]
    #[cfg_attr(not(feature = "f32"), doc = " ```rust,ignore")]
    /// # use uom::si::f32::*;
    /// # use uom::si::angle::radian;
    /// let a: Angle = Angle::new::<radian>(1.0);
    /// let r: Ratio = a.into();
    /// ```
    pub trait AngleKind: Kind {}

    /// `SolidAngleKind` is a `Kind` for separating quantities of solid angles from other
    /// identically dimensioned quantities. Conversions to and from `SolidAngleKind` quantities are
    /// supported through implementations of the `From` trait.
    ///
    #[cfg_attr(feature = "f32", doc = " ```rust")]
    #[cfg_attr(not(feature = "f32"), doc = " ```rust,ignore")]
    /// # use uom::si::f32::*;
    /// # use uom::si::solid_angle::steradian;
    /// let a: SolidAngle = SolidAngle::new::<steradian>(1.0);
    /// let r: Ratio = a.into();
    /// ```
    pub trait SolidAngleKind: Kind {}

    /// `InformationKind` is a `Kind` for separating information quantities from their identically
    /// dimensioned non-information quantity counterparts. Conversions to and from `InformationKind`
    /// quantities are supported through implementations of the `From` trait.
    ///
    #[cfg_attr(feature = "f32", doc = " ```rust")]
    #[cfg_attr(not(feature = "f32"), doc = " ```rust,ignore")]
    /// # use uom::si::f32::*;
    /// # use uom::si::information::kilobyte;
    /// let i: Information = Information::new::<kilobyte>(1.0);
    /// let r: Ratio = i.into();
    /// ```
    pub trait InformationKind: Kind {}

    /// Kind of thermodynamic temperature.
    pub trait TemperatureKind:
        crate::marker::Mul
        + crate::marker::MulAssign
        + crate::marker::Div
        + crate::marker::DivAssign
        + crate::marker::Rem
        + crate::marker::RemAssign
    {
    }

    /// Kind of constituent concentration in chemical mixtures, which separates mass concentration
    /// from mass density. This `Kind` is also applied to molar concentration and to catalytic
    /// activity concentration.
    pub trait ConstituentConcentrationKind: Kind {}

    /// `impl_from` generates generic inter-Kind implementations of `From`.
    #[cfg(feature = "autoconvert")]
    #[macro_export]
    macro_rules! impl_from {
        ($a:ident, $b:ident) => {
            impl<L, M, T, I, Th, N, J, Ul, Ur, V>
                From<
                    Quantity<
                        dyn Dimension<
                            L = L,
                            M = M,
                            T = T,
                            I = I,
                            Th = Th,
                            N = N,
                            J = J,
                            Kind = dyn $a,
                        >,
                        Ur,
                        V,
                    >,
                >
                for Quantity<
                    dyn Dimension<L = L, M = M, T = T, I = I, Th = Th, N = N, J = J, Kind = dyn $b>,
                    Ul,
                    V,
                >
            where
                L: $crate::typenum::Integer,
                M: $crate::typenum::Integer,
                T: $crate::typenum::Integer,
                I: $crate::typenum::Integer,
                Th: $crate::typenum::Integer,
                N: $crate::typenum::Integer,
                J: $crate::typenum::Integer,
                Ul: Units<V> + ?Sized,
                Ur: Units<V> + ?Sized,
                V: $crate::num_traits::Num + $crate::Conversion<V>,
            {
                fn from(
                    val: Quantity<
                        dyn Dimension<
                            L = L,
                            M = M,
                            T = T,
                            I = I,
                            Th = Th,
                            N = N,
                            J = J,
                            Kind = dyn $a,
                        >,
                        Ur,
                        V,
                    >,
                ) -> Quantity<
                    dyn Dimension<L = L, M = M, T = T, I = I, Th = Th, N = N, J = J, Kind = dyn $b>,
                    Ul,
                    V,
                > {
                    Self {
                        dimension: $crate::lib::marker::PhantomData,
                        units: $crate::lib::marker::PhantomData,
                        value: super::change_base::<
                            dyn Dimension<
                                L = L,
                                M = M,
                                T = T,
                                I = I,
                                Th = Th,
                                N = N,
                                J = J,
                                Kind = dyn $b,
                            >,
                            Ul,
                            Ur,
                            V,
                        >(&val.value),
                    }
                }
            }
        };
    }

    /// `impl_from` generates generic inter-Kind implementations of `From`.
    #[cfg(not(feature = "autoconvert"))]
    #[macro_export]
    macro_rules! impl_from {
        ($a:ident, $b:ident) => {
            impl<L, M, T, I, Th, N, J, U, V>
                From<
                    Quantity<
                        dyn Dimension<
                            L = L,
                            M = M,
                            T = T,
                            I = I,
                            Th = Th,
                            N = N,
                            J = J,
                            Kind = dyn $a,
                        >,
                        U,
                        V,
                    >,
                >
                for Quantity<
                    dyn Dimension<L = L, M = M, T = T, I = I, Th = Th, N = N, J = J, Kind = dyn $b>,
                    U,
                    V,
                >
            where
                L: $crate::typenum::Integer,
                M: $crate::typenum::Integer,
                T: $crate::typenum::Integer,
                I: $crate::typenum::Integer,
                Th: $crate::typenum::Integer,
                N: $crate::typenum::Integer,
                J: $crate::typenum::Integer,
                U: Units<V> + ?Sized,
                V: $crate::num_traits::Num + $crate::Conversion<V>,
            {
                fn from(
                    val: Quantity<
                        dyn Dimension<
                            L = L,
                            M = M,
                            T = T,
                            I = I,
                            Th = Th,
                            N = N,
                            J = J,
                            Kind = dyn $a,
                        >,
                        U,
                        V,
                    >,
                ) -> Quantity<
                    dyn Dimension<L = L, M = M, T = T, I = I, Th = Th, N = N, J = J, Kind = dyn $b>,
                    U,
                    V,
                > {
                    Self {
                        dimension: $crate::lib::marker::PhantomData,
                        units: $crate::lib::marker::PhantomData,
                        value: val.value,
                    }
                }
            }
        };
    }

    impl_from!(AngleKind, Kind);
    impl_from!(Kind, AngleKind);
    impl_from!(SolidAngleKind, Kind);
    impl_from!(Kind, SolidAngleKind);
    impl_from!(InformationKind, Kind);
    impl_from!(Kind, InformationKind);
    impl_from!(ConstituentConcentrationKind, Kind);
    impl_from!(Kind, ConstituentConcentrationKind);
}<|MERGE_RESOLUTION|>--- conflicted
+++ resolved
@@ -54,12 +54,9 @@
         angular_jerk::AngularJerk,
         angular_velocity::AngularVelocity,
         area::Area,
-<<<<<<< HEAD
         areal_number_density::ArealNumberDensity,
         areal_number_rate::ArealNumberRate,
-=======
         areal_mass_density::ArealMassDensity,
->>>>>>> 59d6d219
         available_energy::AvailableEnergy,
         capacitance::Capacitance,
         catalytic_activity::CatalyticActivity,
@@ -90,12 +87,9 @@
         information_rate::InformationRate,
         jerk::Jerk,
         length::Length,
-<<<<<<< HEAD
         linear_number_density::LinearNumberDensity,
         linear_number_rate::LinearNumberRate,
-=======
         linear_mass_density::LinearMassDensity,
->>>>>>> 59d6d219
         luminance::Luminance,
         luminous_intensity::LuminousIntensity,
         magnetic_flux::MagneticFlux,
