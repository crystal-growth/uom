//! [International System of Units][si] (SI) and [International System of Quantities][isq] (ISQ)
//! implementations.
//!
//! [si]: https://jcgm.bipm.org/vim/en/1.16.html
//! [isq]: https://jcgm.bipm.org/vim/en/1.6.html

#[macro_use]
mod prefix;

system! {
    /// [International System of Quantities](https://jcgm.bipm.org/vim/en/1.6.html) (ISQ).
    ///
    /// ## Generic Parameters
    /// * `L`: Length dimension.
    /// * `M`: Mass dimension.
    /// * `T`: Time dimension.
    /// * `I`: Electric current dimension.
    /// * `Th`: Thermodynamic temperature dimension.
    /// * `N`: Amount of substance dimension.
    /// * `J`: Luminous intensity dimension.
    /// * `K`: Kind.
    quantities: ISQ {
        /// Length, one of the base quantities in the ISQ, denoted by the symbol L. The base unit
        /// for length is meter in the SI.
        length: meter, L;
        /// Mass, one of the base quantities in the ISQ, denoted by the symbol M. The base unit
        /// for mass is kilogram in the SI.
        mass: kilogram, M;
        /// Time, one of the base quantities in the ISQ, denoted by the symbol T. The base unit
        /// for time is second in the SI.
        time: second, T;
        /// Electric current, one of the base quantities in the ISQ, denoted by the symbol I. The
        /// base unit for electric current is ampere in the SI.
        electric_current: ampere, I;
        /// Thermodynamic temperature, one of the base quantities in the ISQ, denoted by the symbol
        /// Th (Θ). The base unit for thermodynamic temperature is kelvin in the SI.
        thermodynamic_temperature: kelvin, Th;
        /// Amount of substance, one of the base quantities in the ISQ, denoted by the symbol N.
        /// The base unit for amount of substance is mole in the SI.
        amount_of_substance: mole, N;
        /// Luminous intensity, one of the base quantities in the ISQ, denoted by the symbol J. The
        /// base unit for luminous intensity is candela in the SI.
        luminous_intensity: candela, J;
    }

    /// [International System of Units](https://jcgm.bipm.org/vim/en/1.16.html) (SI).
    units: SI {
        absement::Absement,
        acceleration::Acceleration,
        action::Action,
        amount_of_substance::AmountOfSubstance,
        angle::Angle,
        angular_acceleration::AngularAcceleration,
        angular_jerk::AngularJerk,
        angular_velocity::AngularVelocity,
        area::Area,
        areal_number_density::ArealNumberDensity,
        areal_number_rate::ArealNumberRate,
        areal_mass_density::ArealMassDensity,
        available_energy::AvailableEnergy,
        capacitance::Capacitance,
        catalytic_activity::CatalyticActivity,
        catalytic_activity_concentration::CatalyticActivityConcentration,
        curvature::Curvature,
        diffusion_coefficient::DiffusionCoefficient,
        dynamic_viscosity::DynamicViscosity,
        electric_charge::ElectricCharge,
        electric_charge_areal_density::ElectricChargeArealDensity,
        electric_charge_linear_density::ElectricChargeLinearDensity,
        electric_charge_volumetric_density::ElectricChargeVolumetricDensity,
        electric_current::ElectricCurrent,
<<<<<<< HEAD
        electric_field::ElectricField,
        electric_dipole_moment::ElectricDipoleMoment,
        electric_permittivity::ElectricPermittivity,
        electric_current_density::ElectricCurrentDensity,
        electric_displacement_field::ElectricDisplacementField,
=======
        electric_flux::ElectricFlux,
>>>>>>> 1378b225
        electric_potential::ElectricPotential,
        electrical_conductance::ElectricalConductance,
        electrical_mobility::ElectricalMobility,
        electrical_conductivity::ElectricalConductivity,
        electrical_resistance::ElectricalResistance,
        electrical_resistivity::ElectricalResistivity,
        energy::Energy,
        force::Force,
        frequency::Frequency,
        heat_capacity::HeatCapacity,
        heat_flux_density::HeatFluxDensity,
        heat_transfer::HeatTransfer,
        inductance::Inductance,
        information::Information,
        information_rate::InformationRate,
        jerk::Jerk,
        length::Length,
        linear_number_density::LinearNumberDensity,
        linear_number_rate::LinearNumberRate,
        linear_mass_density::LinearMassDensity,
        luminance::Luminance,
        luminous_intensity::LuminousIntensity,
        magnetic_field_strength::MagneticFieldStrength,
        magnetic_flux::MagneticFlux,
        magnetic_flux_density::MagneticFluxDensity,
        magnetic_permeability::MagneticPermeability,
        magnetic_moment::MagneticMoment,
        mass::Mass,
        mass_concentration::MassConcentration,
        mass_density::MassDensity,
        mass_flux::MassFlux,
        mass_rate::MassRate,
        molar_concentration::MolarConcentration,
        molar_energy::MolarEnergy,
        molar_flux::MolarFlux,
        molar_heat_capacity::MolarHeatCapacity,
        molar_mass::MolarMass,
        molar_volume::MolarVolume,
        momentum::Momentum,
        power::Power,
        pressure::Pressure,
        radiant_exposure::RadiantExposure,
        ratio::Ratio,
        reciprocal_length::ReciprocalLength,
        solid_angle::SolidAngle,
        specific_heat_capacity::SpecificHeatCapacity,
        surface_electric_current_density::SurfaceElectricCurrentDensity,
        temperature_interval::TemperatureInterval,
        thermal_conductivity::ThermalConductivity,
        thermodynamic_temperature::ThermodynamicTemperature,
        time::Time,
        torque::Torque,
        velocity::Velocity,
        volume::Volume,
        volumetric_number_density::VolumetricNumberDensity,
        volumetric_number_rate::VolumetricNumberRate,
        volume_rate::VolumeRate,
    }
}

/// [`Quantity`](struct.Quantity.html) type aliases using the default base units and parameterized
/// on the underlying storage type.
pub mod quantities {
    ISQ!(crate::si);
}

storage_types! {
    /// [`Quantity`](struct.Quantity.html) type aliases using the default base units.
    pub types: All;

    ISQ!(crate::si, V);
}

/// Primitive traits and types representing basic properties of types specific to the SI.
pub mod marker {
    use super::{Dimension, Quantity, Units};
    use crate::Kind;

    /// `AngleKind` is a `Kind` for separating angular quantities from their identically dimensioned
    /// non-angular quantity counterparts. Conversions to and from `AngleKind` quantities are
    /// supported through implementations of the `From` trait.
    ///
    #[cfg_attr(feature = "f32", doc = " ```rust")]
    #[cfg_attr(not(feature = "f32"), doc = " ```rust,ignore")]
    /// # use uom::si::f32::*;
    /// # use uom::si::angle::radian;
    /// let a: Angle = Angle::new::<radian>(1.0);
    /// let r: Ratio = a.into();
    /// ```
    pub trait AngleKind: Kind {}

    /// `SolidAngleKind` is a `Kind` for separating quantities of solid angles from other
    /// identically dimensioned quantities. Conversions to and from `SolidAngleKind` quantities are
    /// supported through implementations of the `From` trait.
    ///
    #[cfg_attr(feature = "f32", doc = " ```rust")]
    #[cfg_attr(not(feature = "f32"), doc = " ```rust,ignore")]
    /// # use uom::si::f32::*;
    /// # use uom::si::solid_angle::steradian;
    /// let a: SolidAngle = SolidAngle::new::<steradian>(1.0);
    /// let r: Ratio = a.into();
    /// ```
    pub trait SolidAngleKind: Kind {}

    /// `InformationKind` is a `Kind` for separating information quantities from their identically
    /// dimensioned non-information quantity counterparts. Conversions to and from `InformationKind`
    /// quantities are supported through implementations of the `From` trait.
    ///
    #[cfg_attr(feature = "f32", doc = " ```rust")]
    #[cfg_attr(not(feature = "f32"), doc = " ```rust,ignore")]
    /// # use uom::si::f32::*;
    /// # use uom::si::information::kilobyte;
    /// let i: Information = Information::new::<kilobyte>(1.0);
    /// let r: Ratio = i.into();
    /// ```
    pub trait InformationKind: Kind {}

    /// Kind of thermodynamic temperature.
    pub trait TemperatureKind:
        crate::marker::Mul
        + crate::marker::MulAssign
        + crate::marker::Div
        + crate::marker::DivAssign
        + crate::marker::Rem
        + crate::marker::RemAssign
    {
    }

    /// Kind of constituent concentration in chemical mixtures, which separates mass concentration
    /// from mass density. This `Kind` is also applied to molar concentration and to catalytic
    /// activity concentration.
    pub trait ConstituentConcentrationKind: Kind {}

    /// `impl_from` generates generic inter-Kind implementations of `From`.
    #[cfg(feature = "autoconvert")]
    #[macro_export]
    macro_rules! impl_from {
        ($a:ident, $b:ident) => {
            impl<L, M, T, I, Th, N, J, Ul, Ur, V>
                From<
                    Quantity<
                        dyn Dimension<
                            L = L,
                            M = M,
                            T = T,
                            I = I,
                            Th = Th,
                            N = N,
                            J = J,
                            Kind = dyn $a,
                        >,
                        Ur,
                        V,
                    >,
                >
                for Quantity<
                    dyn Dimension<L = L, M = M, T = T, I = I, Th = Th, N = N, J = J, Kind = dyn $b>,
                    Ul,
                    V,
                >
            where
                L: $crate::typenum::Integer,
                M: $crate::typenum::Integer,
                T: $crate::typenum::Integer,
                I: $crate::typenum::Integer,
                Th: $crate::typenum::Integer,
                N: $crate::typenum::Integer,
                J: $crate::typenum::Integer,
                Ul: Units<V> + ?Sized,
                Ur: Units<V> + ?Sized,
                V: $crate::num_traits::Num + $crate::Conversion<V>,
            {
                fn from(
                    val: Quantity<
                        dyn Dimension<
                            L = L,
                            M = M,
                            T = T,
                            I = I,
                            Th = Th,
                            N = N,
                            J = J,
                            Kind = dyn $a,
                        >,
                        Ur,
                        V,
                    >,
                ) -> Quantity<
                    dyn Dimension<L = L, M = M, T = T, I = I, Th = Th, N = N, J = J, Kind = dyn $b>,
                    Ul,
                    V,
                > {
                    Self {
                        dimension: $crate::lib::marker::PhantomData,
                        units: $crate::lib::marker::PhantomData,
                        value: super::change_base::<
                            dyn Dimension<
                                L = L,
                                M = M,
                                T = T,
                                I = I,
                                Th = Th,
                                N = N,
                                J = J,
                                Kind = dyn $b,
                            >,
                            Ul,
                            Ur,
                            V,
                        >(&val.value),
                    }
                }
            }
        };
    }

    /// `impl_from` generates generic inter-Kind implementations of `From`.
    #[cfg(not(feature = "autoconvert"))]
    #[macro_export]
    macro_rules! impl_from {
        ($a:ident, $b:ident) => {
            impl<L, M, T, I, Th, N, J, U, V>
                From<
                    Quantity<
                        dyn Dimension<
                            L = L,
                            M = M,
                            T = T,
                            I = I,
                            Th = Th,
                            N = N,
                            J = J,
                            Kind = dyn $a,
                        >,
                        U,
                        V,
                    >,
                >
                for Quantity<
                    dyn Dimension<L = L, M = M, T = T, I = I, Th = Th, N = N, J = J, Kind = dyn $b>,
                    U,
                    V,
                >
            where
                L: $crate::typenum::Integer,
                M: $crate::typenum::Integer,
                T: $crate::typenum::Integer,
                I: $crate::typenum::Integer,
                Th: $crate::typenum::Integer,
                N: $crate::typenum::Integer,
                J: $crate::typenum::Integer,
                U: Units<V> + ?Sized,
                V: $crate::num_traits::Num + $crate::Conversion<V>,
            {
                fn from(
                    val: Quantity<
                        dyn Dimension<
                            L = L,
                            M = M,
                            T = T,
                            I = I,
                            Th = Th,
                            N = N,
                            J = J,
                            Kind = dyn $a,
                        >,
                        U,
                        V,
                    >,
                ) -> Quantity<
                    dyn Dimension<L = L, M = M, T = T, I = I, Th = Th, N = N, J = J, Kind = dyn $b>,
                    U,
                    V,
                > {
                    Self {
                        dimension: $crate::lib::marker::PhantomData,
                        units: $crate::lib::marker::PhantomData,
                        value: val.value,
                    }
                }
            }
        };
    }

    impl_from!(AngleKind, Kind);
    impl_from!(Kind, AngleKind);
    impl_from!(SolidAngleKind, Kind);
    impl_from!(Kind, SolidAngleKind);
    impl_from!(InformationKind, Kind);
    impl_from!(Kind, InformationKind);
    impl_from!(ConstituentConcentrationKind, Kind);
    impl_from!(Kind, ConstituentConcentrationKind);
}<|MERGE_RESOLUTION|>--- conflicted
+++ resolved
@@ -69,15 +69,12 @@
         electric_charge_linear_density::ElectricChargeLinearDensity,
         electric_charge_volumetric_density::ElectricChargeVolumetricDensity,
         electric_current::ElectricCurrent,
-<<<<<<< HEAD
         electric_field::ElectricField,
         electric_dipole_moment::ElectricDipoleMoment,
         electric_permittivity::ElectricPermittivity,
         electric_current_density::ElectricCurrentDensity,
         electric_displacement_field::ElectricDisplacementField,
-=======
         electric_flux::ElectricFlux,
->>>>>>> 1378b225
         electric_potential::ElectricPotential,
         electrical_conductance::ElectricalConductance,
         electrical_mobility::ElectricalMobility,
