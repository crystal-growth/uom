//! [International System of Units][si] (SI) and [International System of Quantities][isq] (ISQ)
//! implementations.
//!
//! [si]: https://jcgm.bipm.org/vim/en/1.16.html
//! [isq]: https://jcgm.bipm.org/vim/en/1.6.html

#[macro_use]
mod prefix;

system! {
    /// [International System of Quantities](https://jcgm.bipm.org/vim/en/1.6.html) (ISQ).
    ///
    /// ## Generic Parameters
    /// * `L`: Length dimension.
    /// * `M`: Mass dimension.
    /// * `T`: Time dimension.
    /// * `I`: Electric current dimension.
    /// * `Th`: Thermodynamic temperature dimension.
    /// * `N`: Amount of substance dimension.
    /// * `J`: Luminous intensity dimension.
    /// * `K`: Kind.
    quantities: ISQ {
        /// Length, one of the base quantities in the ISQ, denoted by the symbol L. The base unit
        /// for length is meter in the SI.
        length: meter, L;
        /// Mass, one of the base quantities in the ISQ, denoted by the symbol M. The base unit
        /// for mass is kilogram in the SI.
        mass: kilogram, M;
        /// Time, one of the base quantities in the ISQ, denoted by the symbol T. The base unit
        /// for time is second in the SI.
        time: second, T;
        /// Electric current, one of the base quantities in the ISQ, denoted by the symbol I. The
        /// base unit for electric current is ampere in the SI.
        electric_current: ampere, I;
        /// Thermodynamic temperature, one of the base quantities in the ISQ, denoted by the symbol
        /// Th (Θ). The base unit for thermodynamic temperature is kelvin in the SI.
        thermodynamic_temperature: kelvin, Th;
        /// Amount of substance, one of the base quantities in the ISQ, denoted by the symbol N.
        /// The base unit for amount of substance is mole in the SI.
        amount_of_substance: mole, N;
        /// Luminous intensity, one of the base quantities in the ISQ, denoted by the symbol J. The
        /// base unit for luminous intensity is candela in the SI.
        luminous_intensity: candela, J;
    }

    /// [International System of Units](https://jcgm.bipm.org/vim/en/1.16.html) (SI).
    units: SI {
        absement::Absement,
        acceleration::Acceleration,
        action::Action,
        amount_of_substance::AmountOfSubstance,
        angle::Angle,
        angular_acceleration::AngularAcceleration,
        angular_jerk::AngularJerk,
        angular_velocity::AngularVelocity,
        area::Area,
        areal_number_density::ArealNumberDensity,
        available_energy::AvailableEnergy,
        capacitance::Capacitance,
        catalytic_activity::CatalyticActivity,
        catalytic_activity_concentration::CatalyticActivityConcentration,
        curvature::Curvature,
        diffusion_coefficient::DiffusionCoefficient,
        dynamic_viscosity::DynamicViscosity,
        electric_charge::ElectricCharge,
        electric_current::ElectricCurrent,
<<<<<<< HEAD
        electric_field::ElectricField,
        electric_dipole_moment::ElectricDipoleMoment,
        electric_permittivity::ElectricPermittivity,
=======
        electric_current_density::ElectricCurrentDensity,
>>>>>>> 36865686
        electric_potential::ElectricPotential,
        electrical_conductance::ElectricalConductance,
        electrical_mobility::ElectricalMobility,
        electrical_conductivity::ElectricalConductivity,
        electrical_resistance::ElectricalResistance,
        electrical_resistivity::ElectricalResistivity,
        energy::Energy,
        force::Force,
        frequency::Frequency,
        heat_capacity::HeatCapacity,
        heat_flux_density::HeatFluxDensity,
        heat_transfer::HeatTransfer,
        inductance::Inductance,
        information::Information,
        information_rate::InformationRate,
        jerk::Jerk,
        length::Length,
        linear_number_density::LinearNumberDensity,
        luminance::Luminance,
        luminous_intensity::LuminousIntensity,
        magnetic_flux::MagneticFlux,
        magnetic_flux_density::MagneticFluxDensity,
        mass::Mass,
        mass_concentration::MassConcentration,
        mass_density::MassDensity,
        mass_rate::MassRate,
        molar_concentration::MolarConcentration,
        molar_energy::MolarEnergy,
        molar_flux::MolarFlux,
        molar_heat_capacity::MolarHeatCapacity,
        molar_mass::MolarMass,
        momentum::Momentum,
        power::Power,
        pressure::Pressure,
        radiant_exposure::RadiantExposure,
        ratio::Ratio,
        reciprocal_length::ReciprocalLength,
        solid_angle::SolidAngle,
        specific_heat_capacity::SpecificHeatCapacity,
        temperature_interval::TemperatureInterval,
        thermal_conductivity::ThermalConductivity,
        thermodynamic_temperature::ThermodynamicTemperature,
        time::Time,
        torque::Torque,
        velocity::Velocity,
        volume::Volume,
        volumetric_number_density::VolumetricNumberDensity,
        volume_rate::VolumeRate,
    }
}

/// [`Quantity`](struct.Quantity.html) type aliases using the default base units and parameterized
/// on the underlying storage type.
pub mod quantities {
    ISQ!(crate::si);
}

storage_types! {
    /// [`Quantity`](struct.Quantity.html) type aliases using the default base units.
    pub types: All;

    ISQ!(crate::si, V);
}

/// Primitive traits and types representing basic properties of types specific to the SI.
pub mod marker {
    use super::{Dimension, Quantity, Units};
    use crate::Kind;

    /// `AngleKind` is a `Kind` for separating angular quantities from their identically dimensioned
    /// non-angular quantity counterparts. Conversions to and from `AngleKind` quantities are
    /// supported through implementations of the `From` trait.
    ///
    #[cfg_attr(feature = "f32", doc = " ```rust")]
    #[cfg_attr(not(feature = "f32"), doc = " ```rust,ignore")]
    /// # use uom::si::f32::*;
    /// # use uom::si::angle::radian;
    /// let a: Angle = Angle::new::<radian>(1.0);
    /// let r: Ratio = a.into();
    /// ```
    pub trait AngleKind: Kind {}

    /// `SolidAngleKind` is a `Kind` for separating quantities of solid angles from other
    /// identically dimensioned quantities. Conversions to and from `SolidAngleKind` quantities are
    /// supported through implementations of the `From` trait.
    ///
    #[cfg_attr(feature = "f32", doc = " ```rust")]
    #[cfg_attr(not(feature = "f32"), doc = " ```rust,ignore")]
    /// # use uom::si::f32::*;
    /// # use uom::si::solid_angle::steradian;
    /// let a: SolidAngle = SolidAngle::new::<steradian>(1.0);
    /// let r: Ratio = a.into();
    /// ```
    pub trait SolidAngleKind: Kind {}

    /// `InformationKind` is a `Kind` for separating information quantities from their identically
    /// dimensioned non-information quantity counterparts. Conversions to and from `InformationKind`
    /// quantities are supported through implementations of the `From` trait.
    ///
    #[cfg_attr(feature = "f32", doc = " ```rust")]
    #[cfg_attr(not(feature = "f32"), doc = " ```rust,ignore")]
    /// # use uom::si::f32::*;
    /// # use uom::si::information::kilobyte;
    /// let i: Information = Information::new::<kilobyte>(1.0);
    /// let r: Ratio = i.into();
    /// ```
    pub trait InformationKind: Kind {}

    /// Kind of thermodynamic temperature.
    pub trait TemperatureKind:
        crate::marker::Mul
        + crate::marker::MulAssign
        + crate::marker::Div
        + crate::marker::DivAssign
        + crate::marker::Rem
        + crate::marker::RemAssign
    {
    }

    /// Kind of constituent concentration in chemical mixtures, which separates mass concentration
    /// from mass density. This `Kind` is also applied to molar concentration and to catalytic
    /// activity concentration.
    pub trait ConstituentConcentrationKind: Kind {}

    /// `impl_from` generates generic inter-Kind implementations of `From`.
    #[cfg(feature = "autoconvert")]
    #[macro_export]
    macro_rules! impl_from {
        ($a:ident, $b:ident) => {
            impl<L, M, T, I, Th, N, J, Ul, Ur, V>
                From<
                    Quantity<
                        dyn Dimension<
                            L = L,
                            M = M,
                            T = T,
                            I = I,
                            Th = Th,
                            N = N,
                            J = J,
                            Kind = dyn $a,
                        >,
                        Ur,
                        V,
                    >,
                >
                for Quantity<
                    dyn Dimension<L = L, M = M, T = T, I = I, Th = Th, N = N, J = J, Kind = dyn $b>,
                    Ul,
                    V,
                >
            where
                L: $crate::typenum::Integer,
                M: $crate::typenum::Integer,
                T: $crate::typenum::Integer,
                I: $crate::typenum::Integer,
                Th: $crate::typenum::Integer,
                N: $crate::typenum::Integer,
                J: $crate::typenum::Integer,
                Ul: Units<V> + ?Sized,
                Ur: Units<V> + ?Sized,
                V: $crate::num_traits::Num + $crate::Conversion<V>,
            {
                fn from(
                    val: Quantity<
                        dyn Dimension<
                            L = L,
                            M = M,
                            T = T,
                            I = I,
                            Th = Th,
                            N = N,
                            J = J,
                            Kind = dyn $a,
                        >,
                        Ur,
                        V,
                    >,
                ) -> Quantity<
                    dyn Dimension<L = L, M = M, T = T, I = I, Th = Th, N = N, J = J, Kind = dyn $b>,
                    Ul,
                    V,
                > {
                    Self {
                        dimension: $crate::lib::marker::PhantomData,
                        units: $crate::lib::marker::PhantomData,
                        value: super::change_base::<
                            dyn Dimension<
                                L = L,
                                M = M,
                                T = T,
                                I = I,
                                Th = Th,
                                N = N,
                                J = J,
                                Kind = dyn $b,
                            >,
                            Ul,
                            Ur,
                            V,
                        >(&val.value),
                    }
                }
            }
        };
    }

    /// `impl_from` generates generic inter-Kind implementations of `From`.
    #[cfg(not(feature = "autoconvert"))]
    #[macro_export]
    macro_rules! impl_from {
        ($a:ident, $b:ident) => {
            impl<L, M, T, I, Th, N, J, U, V>
                From<
                    Quantity<
                        dyn Dimension<
                            L = L,
                            M = M,
                            T = T,
                            I = I,
                            Th = Th,
                            N = N,
                            J = J,
                            Kind = dyn $a,
                        >,
                        U,
                        V,
                    >,
                >
                for Quantity<
                    dyn Dimension<L = L, M = M, T = T, I = I, Th = Th, N = N, J = J, Kind = dyn $b>,
                    U,
                    V,
                >
            where
                L: $crate::typenum::Integer,
                M: $crate::typenum::Integer,
                T: $crate::typenum::Integer,
                I: $crate::typenum::Integer,
                Th: $crate::typenum::Integer,
                N: $crate::typenum::Integer,
                J: $crate::typenum::Integer,
                U: Units<V> + ?Sized,
                V: $crate::num_traits::Num + $crate::Conversion<V>,
            {
                fn from(
                    val: Quantity<
                        dyn Dimension<
                            L = L,
                            M = M,
                            T = T,
                            I = I,
                            Th = Th,
                            N = N,
                            J = J,
                            Kind = dyn $a,
                        >,
                        U,
                        V,
                    >,
                ) -> Quantity<
                    dyn Dimension<L = L, M = M, T = T, I = I, Th = Th, N = N, J = J, Kind = dyn $b>,
                    U,
                    V,
                > {
                    Self {
                        dimension: $crate::lib::marker::PhantomData,
                        units: $crate::lib::marker::PhantomData,
                        value: val.value,
                    }
                }
            }
        };
    }

    impl_from!(AngleKind, Kind);
    impl_from!(Kind, AngleKind);
    impl_from!(SolidAngleKind, Kind);
    impl_from!(Kind, SolidAngleKind);
    impl_from!(InformationKind, Kind);
    impl_from!(Kind, InformationKind);
    impl_from!(ConstituentConcentrationKind, Kind);
    impl_from!(Kind, ConstituentConcentrationKind);
}<|MERGE_RESOLUTION|>--- conflicted
+++ resolved
@@ -64,13 +64,10 @@
         dynamic_viscosity::DynamicViscosity,
         electric_charge::ElectricCharge,
         electric_current::ElectricCurrent,
-<<<<<<< HEAD
         electric_field::ElectricField,
         electric_dipole_moment::ElectricDipoleMoment,
         electric_permittivity::ElectricPermittivity,
-=======
         electric_current_density::ElectricCurrentDensity,
->>>>>>> 36865686
         electric_potential::ElectricPotential,
         electrical_conductance::ElectricalConductance,
         electrical_mobility::ElectricalMobility,
